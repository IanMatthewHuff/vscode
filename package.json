{
  "name": "code-oss-dev",
  "version": "1.52.0",
<<<<<<< HEAD
  "distro": "d94402318753ba4d45684bd5d73d0f0447197b1c",
=======
  "distro": "ebde2b744571d0896f5fda65c5a180fa7d42d20a",
>>>>>>> 8f1f1fda
  "author": {
    "name": "Microsoft Corporation"
  },
  "license": "MIT",
  "main": "./out/main",
  "private": true,
  "scripts": {
    "test": "mocha",
    "test-browser": "node test/unit/browser/index.js",
    "preinstall": "node build/npm/preinstall.js",
    "postinstall": "node build/npm/postinstall.js",
    "compile": "gulp compile --max_old_space_size=4095",
    "watch": "concurrently \"npm:watch-client\" \"npm:watch-extensions\"",
    "watchd": "deemon yarn watch",
    "watch-webd": "deemon yarn watch-web",
    "kill-watchd": "deemon --kill yarn watch",
    "kill-watch-webd": "deemon --kill yarn watch-web",
    "restart-watchd": "deemon --restart yarn watch",
    "restart-watch-webd": "deemon --restart yarn watch-web",
    "watch-client": "gulp watch-client --max_old_space_size=4095",
    "watch-clientd": "deemon yarn watch-client",
    "kill-watch-clientd": "deemon --kill yarn watch-client",
    "watch-extensions": "gulp watch-extensions --max_old_space_size=4095",
    "watch-extensionsd": "deemon yarn watch-extensions",
    "kill-watch-extensionsd": "deemon --kill yarn watch-extensions",
    "mocha": "mocha test/unit/node/all.js --delay",
    "precommit": "node build/hygiene.js",
    "gulp": "gulp --max_old_space_size=8192",
    "electron": "node build/lib/electron",
    "7z": "7z",
    "update-grammars": "node build/npm/update-all-grammars.js",
    "update-localization-extension": "node build/npm/update-localization-extension.js",
    "smoketest": "cd test/smoke && node test/index.js",
    "download-builtin-extensions": "node build/lib/builtInExtensions.js",
    "monaco-compile-check": "tsc -p src/tsconfig.monaco.json --noEmit",
    "tsec-compile-check": "node_modules/tsec/bin/tsec -p src/tsconfig.json --noEmit",
    "valid-layers-check": "node build/lib/layersChecker.js",
    "strict-function-types-watch": "tsc --watch -p src/tsconfig.json --noEmit --strictFunctionTypes",
    "update-distro": "node build/npm/update-distro.js",
    "web": "node resources/web/code-web.js",
    "compile-web": "gulp compile-web --max_old_space_size=4095",
    "watch-web": "gulp watch-web --max_old_space_size=4095",
    "eslint": "eslint -c .eslintrc.json --rulesdir ./build/lib/eslint --ext .ts --ext .js ./src/vs ./extensions"
  },
  "dependencies": {
    "applicationinsights": "1.0.8",
    "chokidar": "3.4.3",
    "graceful-fs": "4.2.3",
    "http-proxy-agent": "^2.1.0",
    "https-proxy-agent": "^2.2.3",
    "iconv-lite-umd": "0.6.8",
    "jschardet": "2.2.1",
    "keytar": "^7.1.0",
    "minimist": "^1.2.5",
    "native-is-elevated": "0.4.1",
    "native-keymap": "2.2.1",
    "native-watchdog": "1.3.0",
    "node-pty": "0.10.0-beta17",
    "spdlog": "^0.11.1",
    "sudo-prompt": "9.1.1",
    "tas-client-umd": "0.1.2",
    "v8-inspect-profiler": "^0.0.20",
    "vscode-nsfw": "1.2.9",
    "vscode-oniguruma": "1.3.1",
    "vscode-proxy-agent": "^0.5.2",
    "vscode-regexpp": "^3.1.0",
    "vscode-ripgrep": "^1.11.1",
    "vscode-sqlite3": "4.0.10",
    "vscode-textmate": "5.2.0",
    "xterm": "4.10.0-beta.4",
    "xterm-addon-search": "0.8.0-beta.3",
    "xterm-addon-unicode11": "0.3.0-beta.3",
    "xterm-addon-webgl": "0.10.0-beta.1",
    "yauzl": "^2.9.2",
    "yazl": "^2.4.3"
  },
  "devDependencies": {
    "7zip": "0.0.6",
    "@types/applicationinsights": "0.20.0",
    "@types/chokidar": "2.1.3",
    "@types/cookie": "^0.3.3",
    "@types/debug": "^4.1.5",
    "@types/graceful-fs": "4.1.2",
    "@types/http-proxy-agent": "^2.0.1",
    "@types/keytar": "^4.4.0",
    "@types/minimist": "^1.2.0",
    "@types/mocha": "2.2.39",
    "@types/node": "^12.11.7",
    "@types/sinon": "^1.16.36",
    "@types/trusted-types": "^1.0.6",
    "@types/vscode-windows-registry": "^1.0.0",
    "@types/webpack": "^4.4.10",
    "@types/windows-foreground-love": "^0.3.0",
    "@types/windows-mutex": "^0.4.0",
    "@types/windows-process-tree": "^0.2.0",
    "@types/winreg": "^1.2.30",
    "@types/yauzl": "^2.9.1",
    "@types/yazl": "^2.4.2",
    "@typescript-eslint/eslint-plugin": "3.2.0",
    "@typescript-eslint/parser": "^3.3.0",
    "ansi-colors": "^3.2.3",
    "asar": "^3.0.3",
    "chromium-pickle-js": "^0.2.0",
    "concurrently": "^5.2.0",
    "copy-webpack-plugin": "^4.5.2",
    "cson-parser": "^1.3.3",
    "css-loader": "^3.2.0",
    "debounce": "^1.0.0",
    "deemon": "^1.4.0",
    "electron": "9.3.3",
    "eslint": "6.8.0",
    "eslint-plugin-jsdoc": "^19.1.0",
    "eslint-plugin-mocha": "8.0.0",
    "event-stream": "3.3.4",
    "fancy-log": "^1.3.3",
    "fast-plist": "0.1.2",
    "file-loader": "^4.2.0",
    "glob": "^5.0.13",
    "gulp": "^4.0.0",
    "gulp-atom-electron": "^1.22.0",
    "gulp-azure-storage": "^0.10.0",
    "gulp-buffer": "0.0.2",
    "gulp-concat": "^2.6.1",
    "gulp-cssnano": "^2.1.3",
    "gulp-eslint": "^5.0.0",
    "gulp-filter": "^5.1.0",
    "gulp-flatmap": "^1.0.2",
    "gulp-gunzip": "^1.0.0",
    "gulp-json-editor": "^2.5.0",
    "gulp-plumber": "^1.2.0",
    "gulp-remote-retry-src": "^0.6.0",
    "gulp-rename": "^1.2.0",
    "gulp-replace": "^0.5.4",
    "gulp-shell": "^0.6.5",
    "gulp-tsb": "4.0.5",
    "gulp-untar": "^0.0.7",
    "gulp-vinyl-zip": "^2.1.2",
    "husky": "^0.13.1",
    "innosetup": "6.0.5",
    "is": "^3.1.0",
    "istanbul-lib-coverage": "^3.0.0",
    "istanbul-lib-instrument": "^4.0.0",
    "istanbul-lib-report": "^3.0.0",
    "istanbul-lib-source-maps": "^4.0.0",
    "istanbul-reports": "^3.0.0",
    "jsdom-no-contextify": "^3.1.0",
    "lazy.js": "^0.4.2",
    "merge-options": "^1.0.1",
    "mime": "^1.4.1",
    "minimatch": "^3.0.4",
    "mkdirp": "^0.5.0",
    "mocha": "^2.2.5",
    "mocha-junit-reporter": "^1.17.0",
    "opn": "^6.0.0",
    "optimist": "0.3.5",
    "p-all": "^1.0.0",
    "playwright": "1.3.0",
    "pump": "^1.0.1",
    "queue": "3.0.6",
    "rcedit": "^1.1.0",
    "rimraf": "^2.2.8",
    "sinon": "^1.17.2",
    "source-map": "^0.4.4",
    "style-loader": "^1.0.0",
    "ts-loader": "^4.4.2",
    "tsec": "googleinterns/tsec",
    "typescript": "^4.2.0-dev.20201104",
    "typescript-formatter": "7.1.0",
    "underscore": "^1.8.2",
    "vinyl": "^2.0.0",
    "vinyl-fs": "^3.0.0",
    "vsce": "1.48.0",
    "vscode-debugprotocol": "1.41.0",
    "vscode-nls-dev": "^3.3.1",
    "webpack": "^4.43.0",
    "webpack-cli": "^3.3.12",
    "webpack-stream": "^5.2.1",
    "yaserver": "^0.2.0"
  },
  "repository": {
    "type": "git",
    "url": "https://github.com/microsoft/vscode.git"
  },
  "bugs": {
    "url": "https://github.com/microsoft/vscode/issues"
  },
  "optionalDependencies": {
    "vscode-windows-ca-certs": "0.2.0",
    "vscode-windows-registry": "1.0.3",
    "windows-foreground-love": "0.2.0",
    "windows-mutex": "0.3.0",
    "windows-process-tree": "0.2.4"
  }
}<|MERGE_RESOLUTION|>--- conflicted
+++ resolved
@@ -1,11 +1,7 @@
 {
   "name": "code-oss-dev",
   "version": "1.52.0",
-<<<<<<< HEAD
   "distro": "d94402318753ba4d45684bd5d73d0f0447197b1c",
-=======
-  "distro": "ebde2b744571d0896f5fda65c5a180fa7d42d20a",
->>>>>>> 8f1f1fda
   "author": {
     "name": "Microsoft Corporation"
   },
