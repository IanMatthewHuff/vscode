{
	"": [
		"--------------------------------------------------------------------------------------------",
		"Copyright (c) Microsoft Corporation. All rights reserved.",
		"Licensed under the MIT License. See License.txt in the project root for license information.",
		"--------------------------------------------------------------------------------------------",
		"Do not edit this file. It is machine generated."
	],
	"completeInEnglish": "Заполните форму на английском языке.",
	"issueTypeLabel": "Это",
	"issueSourceLabel": "Файл в",
	"vscode": "Visual Studio Code",
	"extension": "Расширение",
	"disableExtensionsLabelText": "Попробуйте воспроизвести проблему после {0}. Если проблема появляется только когда расширения включены, то это скорее всего проблема с расширением.",
	"disableExtensions": "отключение всех расширений и перезагрузка окна",
	"chooseExtension": "Расширение",
	"issueTitleLabel": "Название",
	"issueTitleRequired": "Введите название.",
	"titleLengthValidation": "Название слишком длинное.",
<<<<<<< HEAD
	"details": "Укажите сведения."
=======
	"details": "Укажите сведения.",
	"sendSystemInfo": "Включить сведения о моей системе ({0})",
	"show": "показать",
	"sendProcessInfo": "Включить сведения о запущенных процессах ({0})",
	"sendWorkspaceInfo": "Включить метаданные рабочей области ({0})",
	"sendExtensions": "Включить сведения об активных расширениях ({0})",
	"sendSearchedExtensions": "Отправить сведения о расширениях, для которых выполнялся поиск ({0})",
	"sendSettingsSearchDetails": "Отправить сведения о параметрах поиска ({0})"
>>>>>>> 8647b7c1
}<|MERGE_RESOLUTION|>--- conflicted
+++ resolved
@@ -17,9 +17,6 @@
 	"issueTitleLabel": "Название",
 	"issueTitleRequired": "Введите название.",
 	"titleLengthValidation": "Название слишком длинное.",
-<<<<<<< HEAD
-	"details": "Укажите сведения."
-=======
 	"details": "Укажите сведения.",
 	"sendSystemInfo": "Включить сведения о моей системе ({0})",
 	"show": "показать",
@@ -28,5 +25,4 @@
 	"sendExtensions": "Включить сведения об активных расширениях ({0})",
 	"sendSearchedExtensions": "Отправить сведения о расширениях, для которых выполнялся поиск ({0})",
 	"sendSettingsSearchDetails": "Отправить сведения о параметрах поиска ({0})"
->>>>>>> 8647b7c1
 }